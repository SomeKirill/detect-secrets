{
  "version": "1.0.3",
  "plugins_used": [
    {
      "name": "ArtifactoryDetector"
    },
    {
      "name": "AWSKeyDetector"
    },
    {
      "name": "AzureStorageKeyDetector"
    },
    {
      "name": "Base64HighEntropyString",
      "limit": 4.5
    },
    {
      "name": "BasicAuthDetector"
    },
    {
      "name": "CloudantDetector"
    },
    {
      "name": "HexHighEntropyString",
      "limit": 3.0
    },
    {
      "name": "IbmCloudIamDetector"
    },
    {
      "name": "IbmCosHmacDetector"
    },
    {
      "name": "JwtTokenDetector"
    },
    {
      "name": "KeywordDetector",
      "keyword_exclude": ""
    },
    {
      "name": "MailchimpDetector"
    },
    {
      "name": "NpmDetector"
    },
    {
      "name": "PrivateKeyDetector"
    },
    {
      "name": "SlackDetector"
    },
    {
      "name": "SoftlayerDetector"
    },
    {
      "name": "SquareOAuthDetector"
    },
    {
      "name": "StripeDetector"
    },
    {
      "name": "TwilioKeyDetector"
    }
  ],
  "filters_used": [
    {
      "path": "detect_secrets.filters.allowlist.is_line_allowlisted"
    },
    {
      "path": "detect_secrets.filters.common.is_baseline_file",
      "filename": ".secrets.baseline"
    },
    {
      "path": "detect_secrets.filters.common.is_ignored_due_to_verification_policies",
      "min_level": 2
    },
    {
      "path": "detect_secrets.filters.gibberish.should_exclude_secret",
      "limit": 3.7
    },
    {
      "path": "detect_secrets.filters.heuristic.is_indirect_reference"
    },
    {
      "path": "detect_secrets.filters.heuristic.is_likely_id_string"
    },
    {
      "path": "detect_secrets.filters.heuristic.is_potential_uuid"
    },
    {
      "path": "detect_secrets.filters.heuristic.is_prefixed_with_dollar_sign"
    },
    {
      "path": "detect_secrets.filters.heuristic.is_sequential_string"
    },
    {
      "path": "detect_secrets.filters.heuristic.is_templated_secret"
    },
    {
      "path": "detect_secrets.filters.regex.should_exclude_file",
      "pattern": [
        "test*"
      ]
    }
  ],
  "results": {
<<<<<<< HEAD
    "README.md": [
      {
        "type": "Secret Keyword",
        "filename": "README.md",
        "hashed_secret": "25d176b9bc8c2a063e8319e044bd127b49a15755",
        "is_verified": false,
        "line_number": 483
      }
    ],
    "detect_secrets/plugins/keyword.py": [
      {
        "type": "Secret Keyword",
        "filename": "detect_secrets/plugins/keyword.py",
        "hashed_secret": "0beec7b5ea3f0fdbc95d0dd47f3c5bc275da8a33",
        "is_verified": false,
        "line_number": 192
      },
      {
        "type": "Secret Keyword",
        "filename": "detect_secrets/plugins/keyword.py",
        "hashed_secret": "62cdb7020ff920e5aa642c3d4066950dd1f01f4d",
        "is_verified": false,
        "line_number": 203
      },
      {
        "type": "Secret Keyword",
        "filename": "detect_secrets/plugins/keyword.py",
        "hashed_secret": "1af17e73721dbe0c40011b82ed4bb1a7dbe3ce29",
        "is_verified": false,
        "line_number": 259
      }
    ],
=======
>>>>>>> 82c7b1d6
    "detect_secrets/plugins/private_key.py": [
      {
        "type": "Private Key",
        "filename": "detect_secrets/plugins/private_key.py",
        "hashed_secret": "daefe0b4345a654580dcad25c7c11ff4c944a8c0",
        "is_verified": false,
        "line_number": 45
      },
      {
        "type": "Private Key",
        "filename": "detect_secrets/plugins/private_key.py",
        "hashed_secret": "f0778f3e140a61d5bbbed5430773e52af2f5fba4",
        "is_verified": false,
        "line_number": 46
      },
      {
        "type": "Private Key",
        "filename": "detect_secrets/plugins/private_key.py",
        "hashed_secret": "27c6929aef41ae2bcadac15ca6abcaff72cda9cd",
        "is_verified": false,
        "line_number": 47
      },
      {
        "type": "Private Key",
        "filename": "detect_secrets/plugins/private_key.py",
        "hashed_secret": "4ada9713ec27066b2ffe0b7bd9c9c8d635dc4ab2",
        "is_verified": false,
        "line_number": 48
      },
      {
        "type": "Private Key",
        "filename": "detect_secrets/plugins/private_key.py",
        "hashed_secret": "1348b145fa1a555461c1b790a2f66614781091e9",
        "is_verified": false,
        "line_number": 49
      },
      {
        "type": "Private Key",
        "filename": "detect_secrets/plugins/private_key.py",
        "hashed_secret": "be4fc4886bd949b369d5e092eb87494f12e57e5b",
        "is_verified": false,
        "line_number": 50
      },
      {
        "type": "Private Key",
        "filename": "detect_secrets/plugins/private_key.py",
        "hashed_secret": "9279619d0c9a9529b0b223e3b809f4df24b8ba8b",
        "is_verified": false,
        "line_number": 51
      },
      {
        "type": "Private Key",
        "filename": "detect_secrets/plugins/private_key.py",
        "hashed_secret": "11200d1bf5e1eb358b5d823c443347d97e982a85",
        "is_verified": false,
        "line_number": 52
      }
    ],
    "detect_secrets/plugins/twilio.py": [
      {
        "type": "Twilio API Key",
        "filename": "detect_secrets/plugins/twilio.py",
        "hashed_secret": "34c2246140bc39b1fce81d9be2124f713a06bdaf",
        "is_verified": false,
        "line_number": 17
      }
    ],
    "docs/audit.md": [
      {
        "type": "Hex High Entropy String",
        "filename": "docs/audit.md",
        "hashed_secret": "63e1b8ad9e948f948bc19035801e8529c4c94b13",
        "is_verified": false,
        "line_number": 25
      },
      {
        "type": "Secret Keyword",
        "filename": "docs/audit.md",
        "hashed_secret": "63e1b8ad9e948f948bc19035801e8529c4c94b13",
        "is_verified": false,
        "line_number": 25
      }
    ],
    "docs/design.md": [
      {
        "type": "Hex High Entropy String",
        "filename": "docs/design.md",
        "hashed_secret": "2785b2a1c217669b3bd8fbcb4516006e61181237",
        "is_verified": false,
        "line_number": 53
      },
      {
        "type": "Secret Keyword",
        "filename": "docs/design.md",
        "hashed_secret": "2785b2a1c217669b3bd8fbcb4516006e61181237",
        "is_verified": false,
        "line_number": 53
      },
      {
        "type": "Base64 High Entropy String",
        "filename": "docs/design.md",
        "hashed_secret": "513e0a36963ae1e8431c041b744679ee578b7c44",
        "is_verified": false,
        "line_number": 200
      }
<<<<<<< HEAD
    ],
    "docs/filters.md": [
      {
        "type": "Secret Keyword",
        "filename": "docs/filters.md",
        "hashed_secret": "4566d0493d8a9b7a811728e852ed5df95fa70dd2",
        "is_verified": false,
        "line_number": 56
      }
    ]
  },
  "generated_at": "2021-03-06T01:40:39Z"
=======
    ]
  },
  "generated_at": "2021-03-04T15:43:23Z"
>>>>>>> 82c7b1d6
}<|MERGE_RESOLUTION|>--- conflicted
+++ resolved
@@ -104,41 +104,6 @@
     }
   ],
   "results": {
-<<<<<<< HEAD
-    "README.md": [
-      {
-        "type": "Secret Keyword",
-        "filename": "README.md",
-        "hashed_secret": "25d176b9bc8c2a063e8319e044bd127b49a15755",
-        "is_verified": false,
-        "line_number": 483
-      }
-    ],
-    "detect_secrets/plugins/keyword.py": [
-      {
-        "type": "Secret Keyword",
-        "filename": "detect_secrets/plugins/keyword.py",
-        "hashed_secret": "0beec7b5ea3f0fdbc95d0dd47f3c5bc275da8a33",
-        "is_verified": false,
-        "line_number": 192
-      },
-      {
-        "type": "Secret Keyword",
-        "filename": "detect_secrets/plugins/keyword.py",
-        "hashed_secret": "62cdb7020ff920e5aa642c3d4066950dd1f01f4d",
-        "is_verified": false,
-        "line_number": 203
-      },
-      {
-        "type": "Secret Keyword",
-        "filename": "detect_secrets/plugins/keyword.py",
-        "hashed_secret": "1af17e73721dbe0c40011b82ed4bb1a7dbe3ce29",
-        "is_verified": false,
-        "line_number": 259
-      }
-    ],
-=======
->>>>>>> 82c7b1d6
     "detect_secrets/plugins/private_key.py": [
       {
         "type": "Private Key",
@@ -244,22 +209,7 @@
         "is_verified": false,
         "line_number": 200
       }
-<<<<<<< HEAD
-    ],
-    "docs/filters.md": [
-      {
-        "type": "Secret Keyword",
-        "filename": "docs/filters.md",
-        "hashed_secret": "4566d0493d8a9b7a811728e852ed5df95fa70dd2",
-        "is_verified": false,
-        "line_number": 56
-      }
     ]
   },
-  "generated_at": "2021-03-06T01:40:39Z"
-=======
-    ]
-  },
-  "generated_at": "2021-03-04T15:43:23Z"
->>>>>>> 82c7b1d6
+  "generated_at": "2021-03-06T01:57:47Z"
 }