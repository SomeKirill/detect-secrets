--- conflicted
+++ resolved
@@ -255,9 +255,5 @@
       }
     ]
   },
-<<<<<<< HEAD
   "generated_at": "2021-03-06T01:40:39Z"
-=======
-  "generated_at": "2021-03-04T16:27:24Z"
->>>>>>> 4ce85ae3
 }