--- conflicted
+++ resolved
@@ -133,14 +133,9 @@
             plugins_dict[plugin_name][param_name] = param_value
         except KeyError:
             log.warning(
-<<<<<<< HEAD
                 '{} specified, but {} not configured! Ignoring...',
-                "".join(["--", param_name.replace("_", "-")]),
+                ''.join(['--', param_name.replace('_', '-')]),
                 plugin_name,
-=======
-                '%s specified, but %s not configured! Ignoring...'
-                % (''.join(['--', param_name.replace('_', '-')]), plugin_name),
->>>>>>> eadaabe4
             )
 
     return from_parser_builder(
