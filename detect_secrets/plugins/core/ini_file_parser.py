import configparser
import re


class IniFileParser(object):

<<<<<<< HEAD
    def __init__(self, file, add_header=False):
=======
    _comment_regex = re.compile(r'\s*[;#]')

    def __init__(self, file):
>>>>>>> 5e416908
        self.parser = configparser.ConfigParser()
        self.parser.optionxform = str

        if not add_header:
            self.parser.read_file(file)
        else:
            # This supports environment variables, or other files that look
            # like config files, without a section header.
            content = '[global]\n' + file.read()

            try:
                # python2.7 compatible
                self.parser.read_string(unicode(content))
            except NameError:
                # python3 compatible
                self.parser.read_string(content)

        # Hacky way to keep track of line location
        file.seek(0)
        self.lines = [line.strip() for line in file.readlines()]
        self.line_offset = 0

    def iterator(self):
        if not self.parser.sections():
            # To prevent cases where it's not an ini file, but the parser
            # helpfully attempts to parse everything to a DEFAULT section,
            # when not explicitly provided.
            raise configparser.Error

        for section_name, _ in self.parser.items():
            for key, values in self.parser.items(section_name):
                for value, offset in self._get_value_and_line_offset(
                    key,
                    values,
                ):
                    yield value, offset

    def _get_value_and_line_offset(self, key, values):
        """Returns the index of the location of key, value pair in lines.

        :type key: str
        :param key: key, in config file.

        :type values: str
        :param values: values for key, in config file. This is plural,
            because you can have multiple values per key. e.g.

            >>> key =
            ...     value1
            ...     value2

        :type lines: list
        :param lines: a collection of lines-so-far in file

        :rtype: list(tuple)
        """
        values_list = self._construct_values_list(values)
        if not values_list:
            return []

        current_value_list_index = 0
        output = []
        lines_modified = False

        for index, line in enumerate(self.lines):
            # Check ignored lines before checking values, because
            # you can write comments *after* the value.
            if not line.strip() or self._comment_regex.match(line):
                continue

            if current_value_list_index == 0:
                first_line_regex = re.compile(r'^\s*{}[ :=]+{}'.format(
                    re.escape(key),
                    re.escape(values_list[current_value_list_index]),
                ))
                if first_line_regex.match(line):
                    output.append((
                        values_list[current_value_list_index],
                        self.line_offset + index + 1,
                    ))
                    current_value_list_index += 1
                continue

            if current_value_list_index == len(values_list):
                if index == 0:
                    index = 1  # don't want to count the same line again
                self.line_offset += index
                self.lines = self.lines[index:]
                lines_modified = True
                break
            else:
                output.append((
                    values_list[current_value_list_index],
                    self.line_offset + index + 1,
                ))

                current_value_list_index += 1

        if not lines_modified:
            # No more lines left, if loop was not explicitly left.
            self.lines = []

        return output

    @staticmethod
    def _construct_values_list(values):
        """
        This values_list is a strange construction, because of ini format.
        We need to extract the values with the following supported format:

            >>> key = value0
            ...     value1
            ...
            ...     # comment line here
            ...     value2

        given that normally, either value0 is supplied, or (value1, value2),
        but still allowing for all three at once.

        Furthermore, with the configparser, we will get a list of values,
        and intermediate blank lines, but no comments. This means that we can't
        merely use the count of values' items to heuristically "skip ahead" lines,
        because we still have to manually parse through this.

        Therefore, we construct the values_list in the following fashion:
            1. Keep the first value (in the example, this is `value0`)
            2. For all other values, ignore blank lines.
        Then, we can parse through, and look for values only.
        """
        lines = values.splitlines()
        values_list = lines[:1]
        values_list.extend(filter(None, lines[1:]))
        return values_list<|MERGE_RESOLUTION|>--- conflicted
+++ resolved
@@ -4,13 +4,9 @@
 
 class IniFileParser(object):
 
-<<<<<<< HEAD
-    def __init__(self, file, add_header=False):
-=======
     _comment_regex = re.compile(r'\s*[;#]')
 
-    def __init__(self, file):
->>>>>>> 5e416908
+    def __init__(self, file, add_header=False):
         self.parser = configparser.ConfigParser()
         self.parser.optionxform = str
 
