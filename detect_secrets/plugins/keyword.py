--- conflicted
+++ resolved
@@ -83,13 +83,8 @@
 #   [^\v,\'"`]  ->  this section match with the last secret character that can be everything except
 #                   line breaks, comma, backticks or quotes. This allows to reduce the false
 #                   positives number and to prevent errors in the code snippet highlighting.
-<<<<<<< HEAD
-SECRET = r'[^\v\'\"]*\w+[^\v\'\"]*[^\v,\'\"`]'
+SECRET = r'(?=[^\v\'\"]*)(?=\w+)[^\v\'\"]*[^\v,\'\"`]'
 SQUARE_BRACKETS = r'(\[[0-9]*\])'
-=======
-SECRET = r'(?=[^\v\'\"]*)(?=\w+)[^\v\'\"]*[^\v,\'\"`]'
-SQUARE_BRACKETS = r'(\[\])'
->>>>>>> 5ffc17d9
 
 FOLLOWED_BY_COLON_EQUAL_SIGNS_REGEX = re.compile(
     # e.g. my_password := "bar" or my_password := bar
