--- conflicted
+++ resolved
@@ -59,21 +59,10 @@
         args.filenames,
     )
     if successful_update:
-<<<<<<< HEAD
         _write_to_baseline_file(
             args.baseline[0],
             baseline_collection.format_for_baseline_output(),
         )
-=======
-        with open(args.baseline[0], 'w') as f:
-            f.write(
-                json.dumps(
-                    baseline_collection.format_for_baseline_output(),
-                    indent=2,
-                    sort_keys=True,
-                ),
-            )
->>>>>>> f8d6212f
 
         # The pre-commit framework should automatically detect a file change
         # and print a relevant error message.
@@ -90,7 +79,7 @@
                 payload,
                 indent=2,
                 sort_keys=True,
-            )
+            ),
         )
 
 
@@ -135,7 +124,7 @@
 
     except IOError:
         _get_custom_log().error(
-            'Unable to open baseline file: %s.', filename
+            'Unable to open baseline file: %s.', filename,
         )
 
         raise
