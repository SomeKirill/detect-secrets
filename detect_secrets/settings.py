--- conflicted
+++ resolved
@@ -119,11 +119,8 @@
                 'detect_secrets.filters.heuristic.is_prefixed_with_dollar_sign',
                 'detect_secrets.filters.heuristic.is_indirect_reference',
                 'detect_secrets.filters.heuristic.is_lock_file',
-<<<<<<< HEAD
                 'detect_secrets.filters.heuristic.is_not_alphanumeric_string',
-=======
                 'detect_secrets.filters.heuristic.is_swagger_file',
->>>>>>> c86ca850
             }
         }
 
