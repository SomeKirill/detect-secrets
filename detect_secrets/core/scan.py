--- conflicted
+++ resolved
@@ -5,11 +5,7 @@
 from typing import Generator
 from typing import Iterable
 from typing import List
-<<<<<<< HEAD
-=======
-from typing import Optional
 from typing import Set
->>>>>>> 569cd882
 from typing import Tuple
 from typing import Union
 
@@ -288,35 +284,6 @@
                 if line.is_added
             ],
         )
-
-
-<<<<<<< HEAD
-def _filter_files(filename: str) -> bool:
-    """Returns True if successfully filtered."""
-    for filter_fn in get_filters():
-        if inject_variables_into_function(filter_fn, filename=filename):
-            log.info(f'Skipping "{filename}" due to "{filter_fn.path}"')
-            return True
-
-    return False
-=======
-def _get_transformed_file(file: IO, use_eager_transformers: bool = False) -> Optional[List[str]]:
-    for transformer in get_transformers():
-        if not transformer.should_parse_file(file.name):
-            continue
-
-        if use_eager_transformers != transformer.is_eager:
-            continue
-
-        try:
-            return transformer.parse_file(file)
-        except ParsingError:
-            pass
-        finally:
-            file.seek(0)
-
-    return None
->>>>>>> 569cd882
 
 
 def _process_line_based_plugins(
