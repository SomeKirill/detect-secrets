--- conflicted
+++ resolved
@@ -77,23 +77,8 @@
         return
 
     try:
-<<<<<<< HEAD
         has_secret = False
         for lines in _get_lines_from_file(filename):
-=======
-        with open(filename) as f:
-            log.info(f'Checking file: {filename}')
-
-            try:
-                lines = _get_transformed_file(f)
-                if not lines:
-                    lines = f.readlines()
-            except UnicodeDecodeError:
-                # We flat out ignore binary files.
-                return
-
-            has_secret = False
->>>>>>> 25a192ac
             for secret in _process_line_based_plugins(
                 lines=list(enumerate(lines, 1)),
                 filename=filename,
@@ -141,6 +126,7 @@
     try:
         for lines in _get_lines_from_file(filename):
             yield from _scan_for_allowlisted_secrets_in_lines(enumerate(lines, 1), filename)
+            break
     except IOError:
         log.warning(f'Unable to open file: {filename}')
         return
@@ -191,9 +177,13 @@
     with open(filename) as f:
         log.info(f'Checking file: {filename}')
 
-        lines = _get_transformed_file(f)
-        if not lines:
-            lines = f.readlines()
+        try:
+            lines = _get_transformed_file(f)
+            if not lines:
+                lines = f.readlines()
+        except UnicodeDecodeError:
+            # We flat out ignore binary files
+            return
 
         yield lines
 
