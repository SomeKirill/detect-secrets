from __future__ import absolute_import

import codecs
import json
import os
import re
from time import gmtime
from time import strftime

from unidiff import PatchSet
from unidiff.errors import UnidiffParseError

from detect_secrets import VERSION
from detect_secrets.core.log import CustomLog
from detect_secrets.core.potential_secret import PotentialSecret


CustomLogObj = CustomLog()


class SecretsCollection(object):

    def __init__(self, plugins=(), exclude_regex=''):
        """
        :type plugins: tuple of detect_secrets.plugins.base.BasePlugin
        :param plugins: rules to determine whether a string is a secret

        :type exclude_regex: str
        :param exclude_regex: for optional regex for ignored paths.

        :type version: str
        :param version: version of detect-secrets that SecretsCollection
            is valid at.
        """
        self.data = {}
        self.plugins = plugins
        self.exclude_regex = exclude_regex
<<<<<<< HEAD
        self.version = VERSION
=======

    @classmethod
    def load_baseline_from_file(cls, filename):
        """Initialize a SecretsCollection object from file.

        :param filename: string; name of file to load
        :returns: SecretsCollection
        :raises: IOError
        """
        return cls.load_baseline_from_string(
            cls._get_baseline_string_from_file(filename),
        )

    @classmethod
    def _get_baseline_string_from_file(cls, filename):
        """Used for mocking, because we can't mock `open` (as it's also
        used in `scan_file`."""
        try:
            with codecs.open(filename, encoding='utf-8') as f:
                return f.read()

        except (IOError, UnicodeDecodeError):
            CustomLogObj.getLogger().error(
                "Unable to open baseline file: %s.", filename,
            )

            raise
>>>>>>> f8d6212f

    @classmethod
    def load_baseline_from_string(cls, string):
        """Initializes a SecretsCollection object from string.

        :type string: str
        :param string: string to load SecretsCollection from.

        :rtype: SecretsCollection
        :raises: IOError
        """
        try:
            return cls._load_baseline_from_dict(json.loads(string))
        except (IOError, ValueError):
            CustomLogObj.getLogger().error('Incorrectly formatted baseline!')
            raise

    @classmethod
    def _load_baseline_from_dict(cls, data):
        """Initializes a SecretsCollection object from dictionary.

        :type data: dict
        :param data: properly formatted dictionary to load SecretsCollection from.

        :rtype: SecretsCollection
        :raises: IOError
        """
        result = SecretsCollection()
        if 'results' not in data or 'exclude_regex' not in data:
            raise IOError

        for filename in data['results']:
            result.data[filename] = {}

            for item in data['results'][filename]:
                secret = PotentialSecret(
                    item['type'],
                    filename,
                    item['line_number'],
                    'will be replaced',
                )
                secret.secret_hash = item['hashed_secret']
                result.data[filename][secret] = secret

        result.exclude_regex = data['exclude_regex']
        result.version = data['version']

        return result

    def scan_diff(
            self,
            diff,
            baseline_filename='',
            last_commit_hash='',
            repo_name='',
    ):
        """For optimization purposes, our scanning strategy focuses on looking
        at incremental differences, rather than re-scanning the codebase every time.
        This function supports this, and adds information to self.data.

        :type diff: str
        :param diff: diff string.
                     Eg. The output of `git diff <fileA> <fileB>`

        :type baseline_filename: str
        :param baseline_filename: if there are any baseline secrets, then the baseline
                                  file will have hashes in them. By specifying it, we
                                  can skip this clear exception.

        :type last_commit_hash: str
        :param last_commit_hash: used for logging only -- the last commit hash we saved

        :type repo_name: str
        :param repo_name: used for logging only -- the name of the repo
        """
        try:
            patch_set = PatchSet.from_string(diff)
        except UnidiffParseError:  # pragma: no cover
            alert = {
                'alert': 'UnidiffParseError',
                'hash': last_commit_hash,
                'repo_name': repo_name,
            }
            CustomLogObj.getLogger().error(alert)
            raise

        if self.exclude_regex:
            regex = re.compile(self.exclude_regex, re.IGNORECASE)

        for patch_file in patch_set:
            filename = patch_file.path
            # If the file matches the exclude_regex, we skip it
            if self.exclude_regex and regex.search(filename):
                continue

            if filename == baseline_filename:
                continue

            for results, plugin in self._results_accumulator(filename):
                results.update(
                    self._extract_secrets_from_patch(
                        patch_file,
                        plugin,
                        filename,
                    ),
                )

    def scan_file(self, filename, filename_key=None):
        """Scans a specified file, and adds information to self.data

        :type filename: str
        :param filename: full path to file to scan.

        :type filename_key: str
        :param filename_key: key to store in self.data

        :returns: boolean; though this value is only used for testing
        """

        if not filename_key:
            filename_key = filename

        if os.path.islink(filename):
            return False

        try:
            with codecs.open(filename, encoding='utf-8') as f:
                self._extract_secrets_from_file(f, filename_key)

            return True
        except IOError:
            CustomLogObj.getLogger().warning("Unable to open file: %s", filename)
            return False

    def get_secret(self, filename, secret, type_=None):
        """Checks to see whether a secret is found in the collection.

        :type filename: str
        :param filename: the file to search in.

        :type secret: str
        :param secret: secret hash of secret to search for.

        :type type_: str
        :param type_: type of secret, if known.

        :rtype: PotentialSecret|None
        """
        if filename not in self.data:
            return None

        if type_:
            # Optimized lookup, because we know the type of secret
            # (and therefore, its hash)
            tmp_secret = PotentialSecret(type_, filename, 0, 'will be overriden')
            tmp_secret.secret_hash = secret

            if tmp_secret in self.data[filename]:
                return self.data[filename][tmp_secret]

            return None

        # NOTE: We can only optimize this, if we knew the type of secret.
        # Otherwise, we need to iterate through the set and find out.
        for obj in self.data[filename]:
            if obj.secret_hash == secret:
                return obj

        return None

    def format_for_baseline_output(self):
        """
        :rtype: dict
        """
        results = self.json()
        for key in results:
            results[key] = sorted(results[key], key=lambda x: x['line_number'])

        plugins_used = list(map(
            lambda x: x.__dict__,
            self.plugins,
        ))
        plugins_used = sorted(plugins_used, key=lambda x: x['name'])

        return {
            'generated_at': strftime("%Y-%m-%dT%H:%M:%SZ", gmtime()),
            'exclude_regex': self.exclude_regex,
            'plugins_used': plugins_used,
            'results': results,
            'version': self.version,
        }

    def _results_accumulator(self, filename):
        """
        :type filename: str
        :param filename: name of file, used as a key to store in self.data

        :yields: (dict, detect_secrets.plugins.base.BasePlugin)
                 Caller is responsible for updating the dictionary with
                 results of plugin analysis.
        """
        results = {}

        for plugin in self.plugins:
            yield results, plugin

        if not results:
            return

        if filename not in self.data:
            self.data[filename] = results
        else:
            self.data[filename].update(results)

    def _extract_secrets_from_file(self, f, filename):
        """Extract secrets from a given file object.

        :type f:        File object
        :type filename: string
        """
        log = CustomLogObj.getLogger()
        try:
            log.info("Checking file: %s", filename)

            for results, plugin in self._results_accumulator(filename):
                results.update(plugin.analyze(f, filename))
                f.seek(0)

        except UnicodeDecodeError:
            log.warning("%s failed to load.", filename)

    def _extract_secrets_from_patch(self, f, plugin, filename):
        """Extract secrets from a given patch file object.

        Note that we only want to capture incoming secrets (so added lines).

        :type f: unidiff.patch.PatchedFile
        :type plugin: detect_secrets.plugins.base.BasePlugin
        :type filename: str
        """
        output = {}
        for chunk in f:
            # target_lines refers to incoming (new) changes
            for line in chunk.target_lines():
                if line.is_added:
                    output.update(
                        plugin.analyze_string(
                            line.value,
                            line.target_line_no,
                            filename,
                        ),
                    )

        return output

    def json(self):
        """Custom JSON encoder"""
        output = {}
        for filename in self.data:
            output[filename] = []

            for secret_hash in self.data[filename]:
                tmp = self.data[filename][secret_hash].json()
                del tmp['filename']     # not necessary

                output[filename].append(tmp)

        return output

    def __str__(self):  # pragma: no cover
        return json.dumps(
            self.json(),
            indent=2,
            sort_keys=True,
        )

    def __getitem__(self, key):  # pragma: no cover
        return self.data[key]

    def __setitem__(self, key, value):
        self.data[key] = value<|MERGE_RESOLUTION|>--- conflicted
+++ resolved
@@ -35,37 +35,7 @@
         self.data = {}
         self.plugins = plugins
         self.exclude_regex = exclude_regex
-<<<<<<< HEAD
         self.version = VERSION
-=======
-
-    @classmethod
-    def load_baseline_from_file(cls, filename):
-        """Initialize a SecretsCollection object from file.
-
-        :param filename: string; name of file to load
-        :returns: SecretsCollection
-        :raises: IOError
-        """
-        return cls.load_baseline_from_string(
-            cls._get_baseline_string_from_file(filename),
-        )
-
-    @classmethod
-    def _get_baseline_string_from_file(cls, filename):
-        """Used for mocking, because we can't mock `open` (as it's also
-        used in `scan_file`."""
-        try:
-            with codecs.open(filename, encoding='utf-8') as f:
-                return f.read()
-
-        except (IOError, UnicodeDecodeError):
-            CustomLogObj.getLogger().error(
-                "Unable to open baseline file: %s.", filename,
-            )
-
-            raise
->>>>>>> f8d6212f
 
     @classmethod
     def load_baseline_from_string(cls, string):
