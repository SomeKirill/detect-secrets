import argparse
import inspect
import os
from importlib import import_module
from urllib.parse import urlparse

from ... import filters
from ...constants import VerifiedResult
<<<<<<< HEAD
=======
from ...core.log import log
>>>>>>> 3f2b47bf
from ...exceptions import InvalidFile
from ...settings import get_settings
from ...util.importlib import import_file_as_module
from .common import valid_path


def add_filter_options(parent: argparse.ArgumentParser) -> None:
    parser = parent.add_argument_group(
        title='filter options',
        description=(
            'Configure settings for filtering out secrets after they are flagged '
            'by the engine.'
        ),
    )

    verify_group = parser.add_mutually_exclusive_group()
    verify_group.add_argument(
        '-n',
        '--no-verify',
        action='store_true',
        help='Disables additional verification of secrets via network call.',
    )
    verify_group.add_argument(
        '--only-verified',
        action='store_true',
        help='Only flags secrets that can be verified.',
    )

    parser.add_argument(
        '--exclude-lines',
        type=str,
        help='If lines match this regex, it will be ignored.',
    )
    parser.add_argument(
        '--exclude-files',
        type=str,
        help='If filenames match this regex, it will be ignored.',
    )

    if filters.wordlist.is_feature_enabled():
        parser.add_argument(
            '--word-list',
            type=valid_path,
            help=(
                'Text file with a list of words, '
                'if a secret contains a word in the list we ignore it.'
            ),
            dest='word_list_file',
        )

    _add_custom_filters(parser)
<<<<<<< HEAD
=======
    _add_disable_flag(parser)
>>>>>>> 3f2b47bf


def _add_custom_filters(parser: argparse._ArgumentGroup) -> None:
    def valid_looking_paths(path: str) -> str:
        # Expected path format:
        #   - detect_secrets.filters.common.is_invalid_file (python import path)
        #   - testing/custom_filters.py::is_invalid_secret (local file)
        #   - file://testing/custom_filters.py::is_invalid_secret (local file)
        parts = urlparse(path)
        if not parts.scheme and '::' in path:
            # This could be a local file, without the file schema.
            path = 'file://' + path
            parts = urlparse(path)

        if parts.scheme == 'file':
            # May be local file.
            # We do some initial pre-processing, but perform the file validation during the
            # post-processing step.
            components = parts.path.split('::')
            if len(components) != 2:
                raise argparse.ArgumentTypeError(
                    'Did not specify function name for imported file.',
                )

            file_path = path[len('file://'):].split('::')[0]
            if not os.path.isfile(file_path):
                raise argparse.ArgumentTypeError(f'{file_path} is not a valid file.')
        elif parts.scheme:
            raise argparse.ArgumentTypeError(f'{path} is not a valid filter path.')

        return path

    parser.add_argument(
        '-f',
        '--filter',
        type=valid_looking_paths,
        nargs=1,
        action='append',        # so we can support multiple flags with same value
        help=(
            'Specify path to custom filter. '
            'May be a python module path (e.g. detect_secrets.filters.common.is_invalid_file) or '
            'a local file path (e.g. file://path/to/file.py::function_name).'
        ),
    )

<<<<<<< HEAD
=======

def _add_disable_flag(parser: argparse._ArgumentGroup) -> None:
    parser.add_argument(
        '--disable-filter',
        type=str,
        nargs=1,
        action='append',        # so we can support multiple flags with same value
        help='Specify filter to disable. e.g. detect_secrets.filters.common.is_invalid_file',
    )

>>>>>>> 3f2b47bf

def parse_args(args: argparse.Namespace) -> None:
    if args.exclude_lines:
        get_settings().filters['detect_secrets.filters.regex.should_exclude_line'] = {
            'pattern': args.exclude_lines,
        }

    if args.exclude_files:
        get_settings().filters['detect_secrets.filters.regex.should_exclude_file'] = {
            'pattern': args.exclude_files,
        }

    if (
        filters.wordlist.is_feature_enabled()
        and args.word_list_file
    ):
        filters.wordlist.initialize(args.word_list_file)

    if not args.no_verify:
        get_settings().filters[
            'detect_secrets.filters.common.is_ignored_due_to_verification_policies'
        ] = {
            'min_level': (
                VerifiedResult.VERIFIED_TRUE
                if args.only_verified
                else VerifiedResult.UNVERIFIED
            ).value,
        }
    else:
        get_settings().disable_filters(
            'detect_secrets.filters.common.is_ignored_due_to_verification_policies',
        )

<<<<<<< HEAD
=======
    if args.disable_filter:
        # Flatten entry for easier parsing.
        args.disable_filter = [entry for item in args.disable_filter for entry in item]

        redundant_disabled_filters = set(args.disable_filter) - set(get_settings().filters)
        for name in redundant_disabled_filters:
            log.warning(f'Redundant --disable-filter "{name}"')

        get_settings().disable_filters(*args.disable_filter)

>>>>>>> 3f2b47bf
    if args.filter:
        # Flatten entry for easier parsing.
        args.filter = [entry for item in args.filter for entry in item]

        # Post-processing validation
        for item in args.filter:
            _raise_if_custom_filter_path_is_invalid(item)
            get_settings().filters[item] = {}


def _raise_if_custom_filter_path_is_invalid(path: str) -> None:
    """Performs post-validation for custom filters."""
    parts = urlparse(path)
    if not parts.scheme:
        try:
            module_path, function_name = path.rsplit('.', 1)
        except ValueError:
            raise argparse.ArgumentTypeError(
                'Invalid Python module path for custom filter.',
            )

        try:
            module = import_module(module_path)
        except ModuleNotFoundError:
            raise argparse.ArgumentTypeError(f'Cannot import "{path}" as custom filter.')

        try:
            function = getattr(module, function_name)
        except AttributeError:
            raise argparse.ArgumentTypeError(
                f'No filter function named `{function_name}` found in "{module_path}".',
            )

        if not inspect.isfunction(function):
            raise argparse.ArgumentTypeError(f'{path} is not a filter function.')

    elif parts.scheme == 'file':
        file_path, function_name = path[len('file://'):].split('::')

        try:
            module = import_file_as_module(file_path)
        except (FileNotFoundError, InvalidFile):
            raise argparse.ArgumentTypeError(
                f'Cannot import {file_path} as custom filter.',
            )

        try:
            getattr(module, function_name)
        except AttributeError:
            raise argparse.ArgumentTypeError(
                f'No filter function named `{function_name}` found in "{file_path}".',
            )<|MERGE_RESOLUTION|>--- conflicted
+++ resolved
@@ -6,10 +6,7 @@
 
 from ... import filters
 from ...constants import VerifiedResult
-<<<<<<< HEAD
-=======
 from ...core.log import log
->>>>>>> 3f2b47bf
 from ...exceptions import InvalidFile
 from ...settings import get_settings
 from ...util.importlib import import_file_as_module
@@ -61,10 +58,7 @@
         )
 
     _add_custom_filters(parser)
-<<<<<<< HEAD
-=======
     _add_disable_flag(parser)
->>>>>>> 3f2b47bf
 
 
 def _add_custom_filters(parser: argparse._ArgumentGroup) -> None:
@@ -110,8 +104,6 @@
         ),
     )
 
-<<<<<<< HEAD
-=======
 
 def _add_disable_flag(parser: argparse._ArgumentGroup) -> None:
     parser.add_argument(
@@ -122,7 +114,6 @@
         help='Specify filter to disable. e.g. detect_secrets.filters.common.is_invalid_file',
     )
 
->>>>>>> 3f2b47bf
 
 def parse_args(args: argparse.Namespace) -> None:
     if args.exclude_lines:
@@ -156,8 +147,6 @@
             'detect_secrets.filters.common.is_ignored_due_to_verification_policies',
         )
 
-<<<<<<< HEAD
-=======
     if args.disable_filter:
         # Flatten entry for easier parsing.
         args.disable_filter = [entry for item in args.disable_filter for entry in item]
@@ -168,7 +157,6 @@
 
         get_settings().disable_filters(*args.disable_filter)
 
->>>>>>> 3f2b47bf
     if args.filter:
         # Flatten entry for easier parsing.
         args.filter = [entry for item in args.filter for entry in item]
