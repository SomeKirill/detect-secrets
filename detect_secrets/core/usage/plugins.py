--- conflicted
+++ resolved
@@ -18,19 +18,15 @@
         ),
     )
 
-<<<<<<< HEAD
-    _add_custom_plugins(parser)
-=======
     parser.add_argument(
         '--list-all-plugins',
         action='store_true',
         help='Lists all plugins that will be used for the scan.',
     )
 
->>>>>>> fc9a0305
+    _add_custom_plugins(parser)
     _add_custom_limits(parser)
     _add_disable_flag(parser)
-    # TODO: custom plugins?
 
 
 def _add_custom_plugins(parser: argparse._ArgumentGroup) -> None:
