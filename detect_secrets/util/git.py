import os
import subprocess
from typing import Set

from ..core.log import log
from .path import get_relative_path_if_in_cwd


def get_root_directory() -> str:
    """
    :raises: CalledProcessError
    """
    return subprocess.check_output(
        'git rev-parse --show-toplevel'.split(),
    ).decode('utf-8').strip()


def get_tracked_files(root: str) -> Set[str]:
    """Parsing .gitignore rules is hard.

    However, a way we can get around this problem by just listing all
    currently tracked git files, and start our search from there.
    After all, if it isn't in the git repo, we're not concerned about
    it, because secrets aren't being entered in a shared place.

    :raises: CalledProcessError
    """
    files = subprocess.check_output(
        ['git', '-C', root, 'ls-files'],
        stderr=subprocess.DEVNULL,
    )

    output = set([])
<<<<<<< HEAD
    for filename in files.decode('utf-8').split():
        path = get_relative_path_if_in_cwd(os.path.join(root, filename))
        if path:
            output.add(path)
=======
    try:
        files = subprocess.check_output(
            ['git', '-C', root, 'ls-files'],
            stderr=subprocess.DEVNULL,
        )

        for filename in files.decode('utf-8').split():
            path = get_relative_path_if_in_cwd(os.path.join(root, filename))
            if path:
                output.add(path)

    except subprocess.CalledProcessError:
        pass
    except FileNotFoundError:   # pragma: no cover
        log.warning('Unable to find `git` in PATH, and therefore, unable to get tracked files.')
>>>>>>> 25a192ac

    return output


def get_changed_but_unstaged_files() -> Set[str]:
    try:
        files = subprocess.check_output('git diff --name-only'.split()).decode().split()
    except subprocess.CalledProcessError:   # pragma: no cover
        # Since we don't pipe stderr, we get free logging through git.
        raise ValueError

    return set(files)<|MERGE_RESOLUTION|>--- conflicted
+++ resolved
@@ -31,12 +31,6 @@
     )
 
     output = set([])
-<<<<<<< HEAD
-    for filename in files.decode('utf-8').split():
-        path = get_relative_path_if_in_cwd(os.path.join(root, filename))
-        if path:
-            output.add(path)
-=======
     try:
         files = subprocess.check_output(
             ['git', '-C', root, 'ls-files'],
@@ -52,7 +46,6 @@
         pass
     except FileNotFoundError:   # pragma: no cover
         log.warning('Unable to find `git` in PATH, and therefore, unable to get tracked files.')
->>>>>>> 25a192ac
 
     return output
 
