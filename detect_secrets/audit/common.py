import json
from contextlib import contextmanager
from functools import lru_cache
from typing import Callable
from typing import cast
from typing import Iterator
from typing import List
from typing import Optional

from . import io
from ..core import baseline
from ..core import plugins
from ..core.potential_secret import PotentialSecret
from ..core.secrets_collection import SecretsCollection
from ..exceptions import InvalidBaselineError
from ..exceptions import SecretNotFoundOnSpecifiedLineError
from ..plugins.base import BasePlugin
<<<<<<< HEAD
from ..transformers import get_transformed_file
from ..types import NamedIO
from ..types import SelfAwareCallable
from ..util.inject import get_injectable_variables
from ..util.inject import inject_variables_into_function
=======
from ..util.inject import call_function_with_arguments
>>>>>>> 569cd882


def get_baseline_from_file(filename: str) -> SecretsCollection:
    """
    :raises: InvalidBaselineError
    """
    try:
        # TODO: how to quit early if no line numbers provided?
        # TODO: Should we upgrade this?
        return baseline.load(baseline.load_from_file(filename), filename)
    except (IOError, json.decoder.JSONDecodeError):
        io.print_error('Not a valid baseline file!')
        raise InvalidBaselineError
    except KeyError:
        io.print_error('Not a valid baseline file!')
        raise InvalidBaselineError


@lru_cache(maxsize=1)
def open_file(filename: str) -> 'LineGetter':
    return LineGetter(filename)


def get_raw_secret_from_file(
    secret: PotentialSecret,
    line_getter_factory: Callable[[str], 'LineGetter'] = open_file,
) -> str:
    """
    We're analyzing the contents straight from the baseline, and therefore, we don't know
    the secret value (by design). However, we have line numbers, filenames, and how we detected
    it was a secret in the first place, so we can reverse-engineer it.

    :raises: SecretNotFoundOnSpecifiedLineError
    """
    plugin = cast(BasePlugin, plugins.initialize.from_secret_type(secret.type))
<<<<<<< HEAD

    line_getter = line_getter_factory(secret.filename)
    is_first_time_opening_file = not line_getter.has_cached_lines
    while True:
        try:
            target_line = line_getter.lines[secret.line_number - 1]
        except IndexError:
            raise SecretNotFoundOnSpecifiedLineError(secret.line_number)

        function = plugin.__class__.analyze_line
        if not hasattr(function, 'injectable_variables'):
            function.injectable_variables = set(        # type: ignore
                get_injectable_variables(plugin.analyze_line),
            )
            function.path = f'{plugin.__class__.__name__}.analyze_line'  # type: ignore

        identified_secrets = inject_variables_into_function(
            cast(SelfAwareCallable, function),
            self=plugin,
            filename=secret.filename,
            line=target_line,
            line_number=secret.line_number,     # TODO: this will be optional

            # We enable eager search, because we *know* there's a secret here -- the baseline
            # flagged it after all.
            enable_eager_search=True,
        )

        for identified_secret in (identified_secrets or []):
            if identified_secret == secret:
                return cast(str, identified_secret.secret_value)
=======
    try:
        target_line = open_file(secret.filename)[secret.line_number - 1]
    except IndexError:
        raise SecretNotFoundOnSpecifiedLineError(secret.line_number)

    identified_secrets = call_function_with_arguments(
        plugin.analyze_line,
        filename=secret.filename,
        line=target_line,
        line_number=secret.line_number,     # TODO: this will be optional
        enable_eager_search=True,
    )
>>>>>>> 569cd882

        # No secret found -- maybe it's due to invalid file transformation.
        # However, this only applies to the first execution of the file, since we want a
        # consistent transformed file.
        #
        # NOTE: This is defensive coding. If we assume that this is only run on valid baselines,
        # then the baseline wouldn't record secrets that were both found with and without an eager
        # transformer, in the same file.
        if is_first_time_opening_file and not line_getter.use_eager_transformers:
            line_getter.use_eager_transformers = True
        else:
            break

    raise SecretNotFoundOnSpecifiedLineError(secret.line_number)


class LineGetter:
    """
    The problem we try to address with this class is to cache the lines of a transformed file,
    without knowing beforehand what type of transformation that file needs to undergo.

    When we scan the file, we iterate through the transformed lines, in hopes of finding a
    secret. If we do find something, we can break out of that iterator, and move on to the next
    file.

    However, when we audit the file, we *know* that we've found a secret in this location before
    -- we just don't know what type of transformation the file had underwent to get there. As
    such, we need to try all transformations until we find the secret that the scan told us about.
    Once we find it, we should cache the results of that transformation so other audits of the
    same file will be smoother.

    We do this through a self-invalidating cache (self.lines), when we change the mode to using
    eager transformers.
    """

    def __init__(self, filename: str) -> None:
        self.filename = filename

        self._lines: Optional[List[str]] = None
        self._raw_lines: Optional[List[str]] = None
        self._use_eager_transformers = False

    @contextmanager
    def open_file(self) -> Iterator[NamedIO]:
        """This is split up into a different function, so it can be overridden if necessary."""
        with open(self.filename) as f:
            yield cast(NamedIO, f)

    @property
    def lines(self) -> List[str]:
        if self._lines:
            return self._lines

        with self.open_file() as f:
            lines = get_transformed_file(f, use_eager_transformers=self.use_eager_transformers)
            self._lines = self.raw_lines if not lines else lines

        return self._lines

    @property
    def raw_lines(self) -> List[str]:
        if self._raw_lines:
            return self._raw_lines

        with self.open_file() as f:
            self._raw_lines = [line.rstrip() for line in f.readlines()]

        return self._raw_lines

    @property
    def has_cached_lines(self) -> bool:
        return bool(self._lines)

    @property
    def use_eager_transformers(self) -> bool:
        return self._use_eager_transformers

    @use_eager_transformers.setter
    def use_eager_transformers(self, status: bool) -> None:
        if status == self.use_eager_transformers:
            return

        self._use_eager_transformers = status
        self._lines = None              # invalidate cache<|MERGE_RESOLUTION|>--- conflicted
+++ resolved
@@ -15,15 +15,9 @@
 from ..exceptions import InvalidBaselineError
 from ..exceptions import SecretNotFoundOnSpecifiedLineError
 from ..plugins.base import BasePlugin
-<<<<<<< HEAD
 from ..transformers import get_transformed_file
 from ..types import NamedIO
-from ..types import SelfAwareCallable
-from ..util.inject import get_injectable_variables
-from ..util.inject import inject_variables_into_function
-=======
 from ..util.inject import call_function_with_arguments
->>>>>>> 569cd882
 
 
 def get_baseline_from_file(filename: str) -> SecretsCollection:
@@ -59,8 +53,6 @@
     :raises: SecretNotFoundOnSpecifiedLineError
     """
     plugin = cast(BasePlugin, plugins.initialize.from_secret_type(secret.type))
-<<<<<<< HEAD
-
     line_getter = line_getter_factory(secret.filename)
     is_first_time_opening_file = not line_getter.has_cached_lines
     while True:
@@ -69,16 +61,8 @@
         except IndexError:
             raise SecretNotFoundOnSpecifiedLineError(secret.line_number)
 
-        function = plugin.__class__.analyze_line
-        if not hasattr(function, 'injectable_variables'):
-            function.injectable_variables = set(        # type: ignore
-                get_injectable_variables(plugin.analyze_line),
-            )
-            function.path = f'{plugin.__class__.__name__}.analyze_line'  # type: ignore
-
-        identified_secrets = inject_variables_into_function(
-            cast(SelfAwareCallable, function),
-            self=plugin,
+        identified_secrets = call_function_with_arguments(
+            plugin.analyze_line,
             filename=secret.filename,
             line=target_line,
             line_number=secret.line_number,     # TODO: this will be optional
@@ -91,20 +75,6 @@
         for identified_secret in (identified_secrets or []):
             if identified_secret == secret:
                 return cast(str, identified_secret.secret_value)
-=======
-    try:
-        target_line = open_file(secret.filename)[secret.line_number - 1]
-    except IndexError:
-        raise SecretNotFoundOnSpecifiedLineError(secret.line_number)
-
-    identified_secrets = call_function_with_arguments(
-        plugin.analyze_line,
-        filename=secret.filename,
-        line=target_line,
-        line_number=secret.line_number,     # TODO: this will be optional
-        enable_eager_search=True,
-    )
->>>>>>> 569cd882
 
         # No secret found -- maybe it's due to invalid file transformation.
         # However, this only applies to the first execution of the file, since we want a
