import json
from contextlib import contextmanager
from functools import lru_cache
from typing import Callable
from typing import cast
from typing import Iterator
from typing import List
from typing import Optional

from . import io
from ..core import baseline
from ..core import plugins
from ..core.potential_secret import PotentialSecret
from ..core.secrets_collection import SecretsCollection
from ..exceptions import InvalidBaselineError
from ..exceptions import NoLineNumberError
from ..exceptions import SecretNotFoundOnSpecifiedLineError
from ..plugins.base import BasePlugin
from ..transformers import get_transformed_file
from ..types import NamedIO
from ..util.inject import call_function_with_arguments


def get_baseline_from_file(filename: str) -> SecretsCollection:
    """
    :raises: InvalidBaselineError
    """
    try:
        # TODO: Should we upgrade this?
        return baseline.load(baseline.load_from_file(filename), filename)
    except (IOError, json.decoder.JSONDecodeError):
        io.print_error('Not a valid baseline file!')
        raise InvalidBaselineError
    except KeyError:
        io.print_error('Not a valid baseline file!')
        raise InvalidBaselineError


@lru_cache(maxsize=1)
def open_file(filename: str) -> 'LineGetter':
    return LineGetter(filename)


def get_raw_secret_from_file(
    secret: PotentialSecret,
    line_getter_factory: Callable[[str], 'LineGetter'] = open_file,
) -> str:
    """
    We're analyzing the contents straight from the baseline, and therefore, we don't know
    the secret value (by design). However, we have line numbers, filenames, and how we detected
    it was a secret in the first place, so we can reverse-engineer it.

    :raises: SecretNotFoundOnSpecifiedLineError
    :raises: NoLineNumberError
    """
    plugin = cast(BasePlugin, plugins.initialize.from_secret_type(secret.type))
<<<<<<< HEAD
    target_line = get_raw_secret_line_from_file(secret)

    function = plugin.__class__.analyze_line
    if not hasattr(function, 'injectable_variables'):
        function.injectable_variables = set(        # type: ignore
            get_injectable_variables(plugin.analyze_line),
=======
    line_getter = line_getter_factory(secret.filename)
    is_first_time_opening_file = not line_getter.has_cached_lines
    while True:
        if not secret.line_number:
            raise NoLineNumberError

        try:
            target_line = line_getter.lines[secret.line_number - 1]
        except IndexError:
            raise SecretNotFoundOnSpecifiedLineError(secret.line_number)

        identified_secrets = call_function_with_arguments(
            plugin.analyze_line,
            filename=secret.filename,
            line=target_line,
            line_number=secret.line_number,

            # We enable eager search, because we *know* there's a secret here -- the baseline
            # flagged it after all.
            enable_eager_search=True,
>>>>>>> c303b5c2
        )

        for identified_secret in (identified_secrets or []):
            if identified_secret == secret:
                return cast(str, identified_secret.secret_value)

        # No secret found -- maybe it's due to invalid file transformation.
        # However, this only applies to the first execution of the file, since we want a
        # consistent transformed file.
        #
        # NOTE: This is defensive coding. If we assume that this is only run on valid baselines,
        # then the baseline wouldn't record secrets that were both found with and without an eager
        # transformer, in the same file.
        if is_first_time_opening_file and not line_getter.use_eager_transformers:
            line_getter.use_eager_transformers = True
        else:
            break

    raise SecretNotFoundOnSpecifiedLineError(secret.line_number)


<<<<<<< HEAD
def get_all_raw_secrets_from_file(secret: PotentialSecret) -> [PotentialSecret]:
    plugin = cast(BasePlugin, plugins.initialize.from_secret_type(secret.type))
    lines = open_file(secret.filename)

    function = plugin.__class__.analyze_line
    if not hasattr(function, 'injectable_variables'):
        function.injectable_variables = set(        # type: ignore
            get_injectable_variables(plugin.analyze_line),
        )
        function.path = f'{plugin.__class__.__name__}.analyze_line'  # type: ignore

    for line_number, line in enumerate(lines):
        identified_secrets = inject_variables_into_function(
            cast(SelfAwareCallable, function),
            self=plugin,
            filename=secret.filename,
            line=line,
            line_number=line_number + 1,     # TODO: this will be optional
            enable_eager_search=True,
        )

        for identified_secret in (identified_secrets or []):
            if identified_secret == secret:
                yield identified_secret


def get_raw_secret_line_from_file(secret: PotentialSecret) -> str:
    try:
        return open_file(secret.filename)[secret.line_number - 1]
    except IndexError:
        raise SecretNotFoundOnSpecifiedLineError(secret.line_number)


@lru_cache(maxsize=1)
def open_file(filename: str) -> List[str]:
=======
class LineGetter:
>>>>>>> c303b5c2
    """
    The problem we try to address with this class is to cache the lines of a transformed file,
    without knowing beforehand what type of transformation that file needs to undergo.

    When we scan the file, we iterate through the transformed lines, in hopes of finding a
    secret. If we do find something, we can break out of that iterator, and move on to the next
    file.

    However, when we audit the file, we *know* that we've found a secret in this location before
    -- we just don't know what type of transformation the file had underwent to get there. As
    such, we need to try all transformations until we find the secret that the scan told us about.
    Once we find it, we should cache the results of that transformation so other audits of the
    same file will be smoother.

    We do this through a self-invalidating cache (self.lines), when we change the mode to using
    eager transformers.
    """

    def __init__(self, filename: str) -> None:
        self.filename = filename

        self._lines: Optional[List[str]] = None
        self._raw_lines: Optional[List[str]] = None
        self._use_eager_transformers = False

    @contextmanager
    def open_file(self) -> Iterator[NamedIO]:
        """This is split up into a different function, so it can be overridden if necessary."""
        with open(self.filename) as f:
            yield cast(NamedIO, f)

    @property
    def lines(self) -> List[str]:
        if self._lines:
            return self._lines

        with self.open_file() as f:
            lines = get_transformed_file(f, use_eager_transformers=self.use_eager_transformers)
            self._lines = self.raw_lines if not lines else lines

        return self._lines

    @property
    def raw_lines(self) -> List[str]:
        if self._raw_lines:
            return self._raw_lines

        with self.open_file() as f:
            self._raw_lines = [line.rstrip() for line in f.readlines()]

        return self._raw_lines

    @property
    def has_cached_lines(self) -> bool:
        return bool(self._lines)

    @property
    def use_eager_transformers(self) -> bool:
        return self._use_eager_transformers

    @use_eager_transformers.setter
    def use_eager_transformers(self, status: bool) -> None:
        if status == self.use_eager_transformers:
            return

        self._use_eager_transformers = status
        self._lines = None              # invalidate cache<|MERGE_RESOLUTION|>--- conflicted
+++ resolved
@@ -54,14 +54,6 @@
     :raises: NoLineNumberError
     """
     plugin = cast(BasePlugin, plugins.initialize.from_secret_type(secret.type))
-<<<<<<< HEAD
-    target_line = get_raw_secret_line_from_file(secret)
-
-    function = plugin.__class__.analyze_line
-    if not hasattr(function, 'injectable_variables'):
-        function.injectable_variables = set(        # type: ignore
-            get_injectable_variables(plugin.analyze_line),
-=======
     line_getter = line_getter_factory(secret.filename)
     is_first_time_opening_file = not line_getter.has_cached_lines
     while True:
@@ -82,7 +74,6 @@
             # We enable eager search, because we *know* there's a secret here -- the baseline
             # flagged it after all.
             enable_eager_search=True,
->>>>>>> c303b5c2
         )
 
         for identified_secret in (identified_secrets or []):
@@ -104,45 +95,44 @@
     raise SecretNotFoundOnSpecifiedLineError(secret.line_number)
 
 
-<<<<<<< HEAD
-def get_all_raw_secrets_from_file(secret: PotentialSecret) -> [PotentialSecret]:
+def get_all_secrets_from_file(
+    secret: PotentialSecret,
+    line_getter_factory: Callable[[str], 'LineGetter'] = open_file,
+) -> [PotentialSecret]:
+    """
+    We're analyzing the contents straight from the baseline, and therefore, we don't know
+    the secret value (by design). However, we have secret hashes, filenames, and how we detected
+    it was a secret in the first place, so we can reverse-engineer it. This method searchs all
+    the ocurrences of one secret in one file using one plugin.
+    """
     plugin = cast(BasePlugin, plugins.initialize.from_secret_type(secret.type))
-    lines = open_file(secret.filename)
-
-    function = plugin.__class__.analyze_line
-    if not hasattr(function, 'injectable_variables'):
-        function.injectable_variables = set(        # type: ignore
-            get_injectable_variables(plugin.analyze_line),
-        )
-        function.path = f'{plugin.__class__.__name__}.analyze_line'  # type: ignore
-
-    for line_number, line in enumerate(lines):
-        identified_secrets = inject_variables_into_function(
-            cast(SelfAwareCallable, function),
-            self=plugin,
-            filename=secret.filename,
-            line=line,
-            line_number=line_number + 1,     # TODO: this will be optional
-            enable_eager_search=True,
-        )
-
-        for identified_secret in (identified_secrets or []):
-            if identified_secret == secret:
-                yield identified_secret
-
-
-def get_raw_secret_line_from_file(secret: PotentialSecret) -> str:
-    try:
-        return open_file(secret.filename)[secret.line_number - 1]
-    except IndexError:
-        raise SecretNotFoundOnSpecifiedLineError(secret.line_number)
-
-
-@lru_cache(maxsize=1)
-def open_file(filename: str) -> List[str]:
-=======
+    line_getter = line_getter_factory(secret.filename)
+    is_first_time_opening_file = not line_getter.has_cached_lines
+    all_secrets = []
+    while True:
+        for line_number, line in enumerate(line_getter.lines):
+            identified_secrets = call_function_with_arguments(
+                plugin.analyze_line,
+                filename=secret.filename,
+                line=line,
+                line_number=line_number + 1,
+
+                # We enable eager search, because we *know* there's a secret here -- the baseline
+                # flagged it after all.
+                enable_eager_search=True,
+            )
+
+            for identified_secret in (identified_secrets or []):
+                if identified_secret == secret:
+                    all_secrets.append(identified_secret)
+
+        if len(all_secrets) == 0 and is_first_time_opening_file and not line_getter.use_eager_transformers:
+            line_getter.use_eager_transformers = True
+        else:
+            return all_secrets
+
+
 class LineGetter:
->>>>>>> c303b5c2
     """
     The problem we try to address with this class is to cache the lines of a transformed file,
     without knowing beforehand what type of transformation that file needs to undergo.
