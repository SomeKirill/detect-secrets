--- conflicted
+++ resolved
@@ -26,11 +26,8 @@
         ':python_version=="2.7"': [
             'configparser',
             'enum34',
-<<<<<<< HEAD
             'future',
-=======
             'functools32',
->>>>>>> d041785d
         ],
     },
     entry_points={
