[![Build Status](https://travis-ci.com/Yelp/detect-secrets.svg?branch=master)](https://travis-ci.com/Yelp/detect-secrets)
[![PyPI version](https://badge.fury.io/py/detect-secrets.svg)](https://badge.fury.io/py/detect-secrets)
[![PRs Welcome](https://img.shields.io/badge/PRs-welcome-ff69b4.svg)](https://github.com/Yelp/detect-secrets/issues?q=is%3Aissue+is%3Aopen+label%3A%22good+first+issue%22+)
[![AMF](https://img.shields.io/badge/Donate-Charity-orange.svg)](https://www.againstmalaria.com/donation.aspx)

# detect-secrets

## About

`detect-secrets` is an aptly named module for (surprise, surprise) **detecting secrets** within a
code base.

However, unlike other similar packages that solely focus on finding secrets, this package is
designed with the enterprise client in mind: providing a **backwards compatible**, systematic
means of:

1. Preventing new secrets from entering the code base,
2. Detecting if such preventions are explicitly bypassed, and
3. Providing a checklist of secrets to roll, and migrate off to a more secure storage.

This way, you create a
[separation of concern](https://en.wikipedia.org/wiki/Separation_of_concerns):
accepting that there may *currently* be secrets hiding in your large repository
(this is what we refer to as a _baseline_), but preventing this issue from getting any larger,
without dealing with the potentially gargantuous effort of moving existing secrets away.

It does this by running periodic diff outputs against heuristically crafted regex statements,
to identify whether any *new* secret has been committed. This way, it avoids the overhead of
digging through all git history, as well as the need to scan the entire repository every time.

For a look at recent changes, please see [CHANGELOG.md](CHANGELOG.md).

If you are looking to contribute, please see [CONTRIBUTING.md](CONTRIBUTING.md).

For more detailed documentation, check out our other [documentation](docs/).

## Examples

### Quickstart:

Create a baseline of potential secrets currently found in your git repository.

```bash
$ detect-secrets scan > .secrets.baseline
```

**Scanning non-git tracked files:**

```bash
$ detect-secrets scan test_data/ --all-files > .secrets.baseline
```

### Adding New Secrets to Baseline:

This will rescan your codebase, and:

1. Update your baseline to be compatible with the latest version,
2. Add any new secrets it finds to your baseline,
3. Remove any secrets no longer in your codebase

This will also preserve any labelled secrets you have.

```bash
$ detect-secrets scan --baseline .secrets.baseline
```

For baselines older than version 0.9, just recreate it.

### Alerting off newly added secrets:

**Scanning Staged Files Only:**

```bash
$ detect-secret-hook --baseline .secrets.baseline $(git diff --staged --name-only)
```

**Scanning All Tracked Files:**

```bash
$ detect-secrets-hook --baseline .secrets.baseline $(git ls-files)
```

### Viewing All Enabled Plugins:

```bash
$ detect-secrets scan --list-all-plugins
ArtifactoryDetector
AWSKeyDetector
AzureStorageKeyDetector
BasicAuthDetector
CloudantDetector
Base64HighEntropyString
HexHighEntropyString
IbmCloudIamDetector
IbmCosHmacDetector
JwtTokenDetector
KeywordDetector
MailchimpDetector
NpmDetector
PrivateKeyDetector
SlackDetector
SoftlayerDetector
StripeDetector
TwilioKeyDetector
```

### Disabling Plugins:

```bash
$ detect-secrets scan --disable-plugin KeywordDetector --disable-plugin AWSKeyDetector
```

If you want to **only** run a specific plugin, you can do:

```bash
$ detect-secrets scan --list-all-plugins | \
    grep -v 'BasicAuthDetector' | \
    sed "s#^#--disable-plugin #g" | \
    xargs detect-secrets scan test_data
```

### Auditing a Baseline:

This is an optional step to label the results in your baseline. It can be used to narrow down your
checklist of secrets to migrate, or to better configure your plugins to improve its signal-to-noise
ratio.

```bash
$ detect-secrets audit .secrets.baseline
```

### Usage in Other Python Scripts

**Basic Use:**

```python
from detect_secrets import SecretsCollection
from detect_secrets.settings import default_settings

secrets = SecretsCollection()
with default_settings():
    secrets.scan_file('test_data/config.ini')


import json
print(json.dumps(secrets.json(), indent=2))
```

**More Advanced Configuration:**

```python
from detect_secrets import SecretsCollection
from detect_secrets.settings import transient_settings

secrets = SecretsCollection()
with transient_settings({
    # Only run scans with only these plugins.
    # This format is the same as the one that is saved in the generated baseline.
    'plugins_used': [
        # Example of configuring a built-in plugin
        {
            'name': 'Base64HighEntropyString',
            'limit': 5.0,
        },

        # Example of using a custom plugin
        {
            'name': 'HippoDetector',
            'path': 'file:///Users/aaronloo/Documents/github/detect-secrets/testing/plugins.py',
        },
    ],

    # We can also specify whichever additional filters we want.
    # This is an example of using the function `is_identified_by_ML_model` within the
    # local file `./private-filters/example.py`.
    'filters_used': [
        {
            'path': 'file://private-filters/example.py::is_identified_by_ML_model',
        },
    ]
}) as settings:
    # If we want to make any further adjustments to the created settings object (e.g.
    # disabling default filters), we can do so as such.
    settings.disable_filters(
        'detect_secrets.filters.heuristic.is_prefixed_with_dollar_sign',
        'detect_secrets.filters.heuristic.is_likely_id_string',
    )

    secrets.scan_file('test_data/config.ini')
```

## Installation

```bash
$ pip install detect-secrets
✨🍰✨
```

## Usage

`detect-secrets` comes with three different tools, and there is often confusion around which one
to use. Use this handy checklist to help you decide:

1. Do you want to add secrets to your baseline? If so, use **`detect-secrets scan`**.
2. Do you want to alert off new secrets not in the baseline? If so, use **`detect-secrets-hook`**.
3. Are you analyzing the baseline itself? If so, use **`detect-secrets audit`**.

### Adding Secrets to Baseline

```
$ detect-secrets scan --help
usage: detect-secrets scan [-h] [--string [STRING]] [--only-allowlisted]
                           [--all-files] [--baseline FILENAME]
                           [--force-use-all-plugins] [--slim]
                           [--list-all-plugins] [-p PLUGIN]
                           [--base64-limit [BASE64_LIMIT]]
                           [--hex-limit [HEX_LIMIT]]
                           [--disable-plugin DISABLE_PLUGIN]
                           [-n | --only-verified]
                           [--exclude-lines EXCLUDE_LINES]
                           [--exclude-files EXCLUDE_FILES]
                           [--exclude-secrets EXCLUDE_SECRETS]
                           [--word-list WORD_LIST_FILE] [-f FILTER]
                           [--disable-filter DISABLE_FILTER]
                           [path [path ...]]

Scans a repository for secrets in code. The generated output is compatible
with `detect-secrets-hook --baseline`.

positional arguments:
  path                  Scans the entire codebase and outputs a snapshot of
                        currently identified secrets.

optional arguments:
  -h, --help            show this help message and exit
  --string [STRING]     Scans an individual string, and displays configured
                        plugins' verdict.
  --only-allowlisted    Only scans the lines that are flagged with `allowlist
                        secret`. This helps verify that individual exceptions
                        are indeed non-secrets.

scan options:
  --all-files           Scan all files recursively (as compared to only
                        scanning git tracked files).
  --baseline FILENAME   If provided, will update existing baseline by
                        importing settings from it.
  --force-use-all-plugins
                        If a baseline is provided, detect-secrets will default
                        to loading the plugins specified by that baseline.
                        However, this may also mean it doesn't perform the
                        scan with the latest plugins. If this flag is
                        provided, it will always use the latest plugins
  --slim                Slim baselines are created with the intention of
                        minimizing differences between commits. However, they
                        are not compatible with the `audit` functionality, and
                        slim baselines will need to be remade to be audited.

plugin options:
  Configure settings for each secret scanning ruleset. By default, all
  plugins are enabled unless explicitly disabled.

  --list-all-plugins    Lists all plugins that will be used for the scan.
  -p PLUGIN, --plugin PLUGIN
                        Specify path to custom secret detector plugin.
  --base64-limit [BASE64_LIMIT]
                        Sets the entropy limit for high entropy strings. Value
                        must be between 0.0 and 8.0, defaults to 4.5.
  --hex-limit [HEX_LIMIT]
                        Sets the entropy limit for high entropy strings. Value
                        must be between 0.0 and 8.0, defaults to 3.0.
  --disable-plugin DISABLE_PLUGIN
                        Plugin class names to disable. e.g.
                        Base64HighEntropyString

filter options:
  Configure settings for filtering out secrets after they are flagged by the
  engine.

  -n, --no-verify       Disables additional verification of secrets via
                        network call.
  --only-verified       Only flags secrets that can be verified.
  --exclude-lines EXCLUDE_LINES
                        If lines match this regex, it will be ignored.
  --exclude-files EXCLUDE_FILES
                        If filenames match this regex, it will be ignored.
  --exclude-secrets EXCLUDE_SECRETS
                        If secrets match this regex, it will be ignored.
  --word-list WORD_LIST_FILE
                        Text file with a list of words, if a secret contains a
                        word in the list we ignore it.
  -f FILTER, --filter FILTER
                        Specify path to custom filter. May be a python module
                        path (e.g.
                        detect_secrets.filters.common.is_invalid_file) or a
                        local file path (e.g.
                        file://path/to/file.py::function_name).
  --disable-filter DISABLE_FILTER
                        Specify filter to disable. e.g.
                        detect_secrets.filters.common.is_invalid_file
```

### Blocking Secrets not in Baseline

```
$ detect-secrets-hook --help
usage: detect-secrets-hook [-h] [-v] [--version] [--baseline FILENAME]
                           [--list-all-plugins] [-p PLUGIN]
                           [--base64-limit [BASE64_LIMIT]]
                           [--hex-limit [HEX_LIMIT]]
                           [--disable-plugin DISABLE_PLUGIN]
                           [-n | --only-verified]
                           [--exclude-lines EXCLUDE_LINES]
                           [--exclude-files EXCLUDE_FILES]
                           [--exclude-secrets EXCLUDE_SECRETS]
                           [--word-list WORD_LIST_FILE] [-f FILTER]
                           [--disable-filter DISABLE_FILTER]
                           [filenames [filenames ...]]

positional arguments:
  filenames             Filenames to check.

optional arguments:
  -h, --help            show this help message and exit
  -v, --verbose         Verbose mode.
  --version             Display version information.
  --baseline FILENAME   Explicitly ignore secrets through a baseline generated
                        by `detect-secrets scan`

plugin options:
  Configure settings for each secret scanning ruleset. By default, all
  plugins are enabled unless explicitly disabled.

  --list-all-plugins    Lists all plugins that will be used for the scan.
  -p PLUGIN, --plugin PLUGIN
                        Specify path to custom secret detector plugin.
  --base64-limit [BASE64_LIMIT]
                        Sets the entropy limit for high entropy strings. Value
                        must be between 0.0 and 8.0, defaults to 4.5.
  --hex-limit [HEX_LIMIT]
                        Sets the entropy limit for high entropy strings. Value
                        must be between 0.0 and 8.0, defaults to 3.0.
  --disable-plugin DISABLE_PLUGIN
                        Plugin class names to disable. e.g.
                        Base64HighEntropyString

filter options:
  Configure settings for filtering out secrets after they are flagged by the
  engine.

  -n, --no-verify       Disables additional verification of secrets via
                        network call.
  --only-verified       Only flags secrets that can be verified.
  --exclude-lines EXCLUDE_LINES
                        If lines match this regex, it will be ignored.
  --exclude-files EXCLUDE_FILES
                        If filenames match this regex, it will be ignored.
  --exclude-secrets EXCLUDE_SECRETS
                        If secrets match this regex, it will be ignored.
  --word-list WORD_LIST_FILE
                        Text file with a list of words, if a secret contains a
                        word in the list we ignore it.
  -f FILTER, --filter FILTER
                        Specify path to custom filter. May be a python module
                        path (e.g.
                        detect_secrets.filters.common.is_invalid_file) or a
                        local file path (e.g.
                        file://path/to/file.py::function_name).
  --disable-filter DISABLE_FILTER
                        Specify filter to disable. e.g.
                        detect_secrets.filters.common.is_invalid_file
```

We recommend setting this up as a pre-commit hook. One way to do this is by using the
[pre-commit](https://github.com/pre-commit/pre-commit) framework:

```yaml
# .pre-commit-config.yaml
repos:
-   repo: https://github.com/Yelp/detect-secrets
    rev: v1.0.0
    hooks:
    -   id: detect-secrets
        args: ['--baseline', '.secrets.baseline']
        exclude: package.lock.json
```

#### Inline Allowlisting

There are times when we want to exclude a false positive from blocking a commit, without creating
a baseline to do so. You can do so by adding a comment as such:

```python
secret = "hunter2"      # pragma: allowlist secret
```

or

```javascript
//  pragma: allowlist nextline secret
const secret = "hunter2";
```

### Auditing Secrets in Baseline

```bash
$ detect-secrets audit --help
<<<<<<< HEAD
usage: detect-secrets audit [-h] [--diff] [--stats]
                      [--report] [--only-real | --only-false]
                      [--json]
                      filename [filename ...]
=======
usage: detect-secrets audit [-h] [--diff] [--stats] [--json]
                            filename [filename ...]
>>>>>>> be67b214

Auditing a baseline allows analysts to label results, and optimize plugins for
the highest signal-to-noise ratio for their environment.

positional arguments:
  filename      Audit a given baseline file to distinguish the difference
                between false and true positives.

optional arguments:
  -h, --help    show this help message and exit
  --diff        Allows the comparison of two baseline files, in order to
                effectively distinguish the difference between various plugin
                configurations.
  --stats       Displays the results of an interactive auditing session which
                have been saved to a baseline file.
  --report      Displays a report with the secrets detected

reporting:
  Display a summary with all the findings and the made decisions. To be used with the report mode (--report).

  --only-real   Only includes real secrets in the report
  --only-false  Only includes false positives in the report

analytics:
  Quantify the success of your plugins based on the labelled results in your
  baseline. To be used with the statisitcs mode (--stats).

  --json        Outputs results in a machine-readable format.
```

## Configuration

This tool operates through a system of **plugins** and **filters**.

- **Plugins** find secrets in code
- **Filters** ignore false positives to increase scanning precision

You can adjust both to suit your precision/recall needs.

### Plugins

There are three different strategies we employ to try and find secrets in code:

1. Regex-based Rules

   These are the most common type of plugin, and work well with well-structured secrets.
   These secrets can optionally be [verified](docs/plugins.md#Verified-Secrets), which increases
   scanning precision. However, solely depending on these may negatively affect the recall of your
   scan.

2. Entropy Detector

   This searches for "secret-looking" strings through a variety of heuristical approaches. This
   is great for non-structured secrets, but may require tuning to adjust the scanning precision.

3. Keyword Detector

   This ignores the secret value, and searches for variable names that are often associated with
   assigning secrets with hard-coded values. This is great for "non-secret-looking" strings (e.g.
   le3tc0de passwords), but may require tuning filters to adjust the scanning precision.

Want to find a secret that we don't currently catch? You can also (easily) develop your own
plugin, and use it with the engine! For more information, check out the
[plugin documentation](docs/plugins.md#Using-Your-Own-Plugin).

### Filters

`detect-secrets` comes with several different in-built filters that may suit your needs.

#### --exclude-lines

Sometimes, you want to be able to globally allow certain lines in your scan, if they match a
specific pattern. You can specify a regex rule as such:

```bash
$ detect-secrets scan --exclude-lines 'password = (blah|fake)'
```

Or you can specify multiple regex rules as such:

```bash
$ detect-secrets scan --exclude-lines 'password = blah' --exclude-lines 'password = fake'
```

#### --exclude-files

Sometimes, you want to be able to ignore certain files in your scan. You can specify a regex
pattern to do so, and if the filename meets this regex pattern, it will not be scanned:

```bash
$ detect-secrets scan --exclude-files '.*\.signature$'
```

Or you can specify multiple regex patterns as such:

```bash
$ detect-secrets scan --exclude-files '.*\.signature$' --exclude-files '.*/i18n/.*'
```

#### --exclude-secrets

Sometimes, you want to be able to ignore certain secret values in your scan. You can specify
a regex rule as such:

```bash
$ detect-secrets scan --exclude-secrets '(fakesecret|\${.*})'
```

Or you can specify multiple regex rules as such:

```bash
$ detect-secrets scan --exclude-secrets 'fakesecret' --exclude-secrets '\${.*})'
```

#### --word-list

If you know there are certain fake password values that you want to ignore, you can also use
this option:

```bash
$ cat wordlist.txt
not-a-real-secret
$ detect-secrets scan --word-list wordlist.txt
```

#### Inline Allowlisting

Sometimes, you want to apply an exclusion to a specific line, rather than globally excluding it.
You can do so with inline allowlisting as such:

```python
API_KEY = 'this-will-ordinarily-be-detected-by-a-plugin'    # pragma: allowlist secret
```

These comments are supported in multiple languages. e.g.

```java
const GoogleCredentialPassword = "something-secret-here";     //  pragma: allowlist secret
```

You can also use:

```python
# pragma: allowlist nextline secret
API_KEY = 'WillAlsoBeIgnored'
```

This may be a convenient way for you to ignore secrets, without needing to regenerate the entire
baseline again. If you need to explicitly search for these allowlisted secrets, you can also do:

```bash
$ detect-secrets scan --only-allowlisted
```

Want to write more custom logic to filter out false positives? Check out how to do this in
our [filters documentation](docs/filters.md#Using-Your-Own-Filters).

## Caveats

This is not meant to be a sure-fire solution to prevent secrets from entering the codebase. Only
proper developer education can truly do that. This pre-commit hook merely implements several
heuristics to try and prevent obvious cases of committing secrets.

**Things That Won't Be Prevented:**

- Multi-line secrets
- Default passwords that don't trigger the `KeywordDetector` (e.g. `login = "hunter2"`)

## FAQ

### General

- **"Did not detect git repository." warning encountered, even though I'm in a git repo.**

  Check to see whether your `git` version is >= 1.8.5. If not, please upgrade it then try again.
  [More details here](https://github.com/Yelp/detect-secrets/issues/220).

### Windows

- **`detect-secrets audit` displays "Not a valid baseline file!" after creating baseline.**

  Ensure the file encoding of your baseline file is UTF-8.
  [More details here](https://github.com/Yelp/detect-secrets/issues/272#issuecomment-619187136).<|MERGE_RESOLUTION|>--- conflicted
+++ resolved
@@ -404,15 +404,10 @@
 
 ```bash
 $ detect-secrets audit --help
-<<<<<<< HEAD
 usage: detect-secrets audit [-h] [--diff] [--stats]
                       [--report] [--only-real | --only-false]
                       [--json]
                       filename [filename ...]
-=======
-usage: detect-secrets audit [-h] [--diff] [--stats] [--json]
-                            filename [filename ...]
->>>>>>> be67b214
 
 Auditing a baseline allows analysts to label results, and optimize plugins for
 the highest signal-to-noise ratio for their environment.
