--- conflicted
+++ resolved
@@ -74,13 +74,13 @@
 
 
 @pytest.fixture(autouse=True)
-<<<<<<< HEAD
 def mocked_requests():
     # With default verified secrets, we don't want to be making API calls during tests.
     with responses.RequestsMock() as rsps:
         yield rsps
-=======
+
+
+@pytest.fixture(autouse=True)
 def prevent_clear_screen():
     with mock.patch('detect_secrets.audit.io.clear_screen'):
-        yield
->>>>>>> 3aa62f48
+        yield