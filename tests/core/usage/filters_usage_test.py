--- conflicted
+++ resolved
@@ -96,8 +96,6 @@
         assert not secrets
 
     @staticmethod
-<<<<<<< HEAD
-=======
     def test_module_success(parser):
         config = {
             # Remove all filters, so we can test adding things back in.
@@ -114,7 +112,6 @@
             assert module_path in get_settings().filters
 
     @staticmethod
->>>>>>> 3f2b47bf
     @pytest.mark.parametrize(
         'filepath',
         (
@@ -136,8 +133,6 @@
             parser.parse_args(['scan', '--filter', filepath])
 
 
-<<<<<<< HEAD
-=======
 def test_disable_filter(parser):
     with tempfile.NamedTemporaryFile() as f:
         f.write(f'secret = "{uuid.uuid4()}"'.encode())
@@ -170,7 +165,6 @@
             assert secrets
 
 
->>>>>>> 3f2b47bf
 @pytest.fixture
 def parser():
     return ParserBuilder().add_console_use_arguments()