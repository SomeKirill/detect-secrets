--- conflicted
+++ resolved
@@ -151,39 +151,6 @@
         assert original_baseline['exclude_regex'] == baseline_written['exclude_regex']
         assert original_baseline['results'] == baseline_written['results']
 
-<<<<<<< HEAD
-    @staticmethod
-    def _create_baseline():
-        base64_secret = 'c3VwZXIgbG9uZyBzdHJpbmcgc2hvdWxkIGNhdXNlIGVub3VnaCBlbnRyb3B5'
-        baseline = {
-            'generated_at': 'does_not_matter',
-            'exclude_regex': '',
-            'plugins_used': [
-                {
-                    'name': 'HexHighEntropyString',
-                    'hex_limit': 3,
-                },
-                {
-                    'name': 'PrivateKeyDetector',
-                }
-            ],
-            'results': {
-                'test_data/files/file_with_secrets.py': [
-                    {
-                        'type': 'Base64 High Entropy String',
-                        'line_number': 3,
-                        'hashed_secret': PotentialSecret.hash_secret(base64_secret),
-                    },
-                ],
-            },
-        }
-
-        return json.dumps(
-            baseline,
-            indent=2,
-            sort_keys=True
-        )
-=======
 
 @pytest.fixture
 def mock_log():
@@ -235,6 +202,15 @@
     baseline = {
         'generated_at': 'does_not_matter',
         'exclude_regex': '',
+        'plugins_used': [
+            {
+                'name': 'HexHighEntropyString',
+                'hex_limit': 3,
+            },
+            {
+                'name': 'PrivateKeyDetector',
+            },
+        ],
         'results': {
             'test_data/files/file_with_secrets.py': [
                 {
@@ -251,5 +227,4 @@
         baseline,
         indent=2,
         sort_keys=True,
-    )
->>>>>>> b891fc9c
+    )