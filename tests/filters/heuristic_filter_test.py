import os

import pytest

from detect_secrets import filters
from detect_secrets.core.scan import scan_line
from detect_secrets.settings import transient_settings


class TestIsSequentialString:
    @staticmethod
    @pytest.mark.parametrize(
        'secret',
        (
            # ASCII sequence
            'ABCDEF',
            'ABCDEFGHIJKLMNOPQRSTUVWXYZ',

            # Number sequences
            '0123456789',
            '1234567890',

            # Alphanumeric sequences
            'abcdefghijklmnopqrstuvwxyz0123456789',
            '0123456789abcdefghijklmnopqrstuvwxyz',

            # Hex sequences
            '0123456789abcdef',
            'abcdef0123456789',

            # Base64 sequences
            'ABCDEFGHIJKLMNOPQRSTUVWXYZabcdefghijklmnopqrstuvwxyz0123456789+/',
            '0123456789ABCDEFGHIJKLMNOPQRSTUVWXYZabcdefghijklmnopqrstuvwxyz+/',
        ),
    )
    def test_success(secret):
        assert filters.heuristic.is_sequential_string(secret)

    @staticmethod
    def test_failure():
        assert not filters.heuristic.is_sequential_string('BEEF1234')


@pytest.mark.parametrize(
    'secret',
    (
        '3636dd46-ea21-11e9-81b4-2a2ae2dbcce4',  # uuid1
        '97fb0431-46ac-41df-9ef9-1a18545ce2a0',  # uuid4
        'prefix-3636dd46-ea21-11e9-81b4-2a2ae2dbcce4-suffix',  # uuid in middle of string
    ),
)
def test_is_potential_uuid(secret):
    assert filters.heuristic.is_potential_uuid(secret)


class TestIsLikelyIdString:
    @pytest.mark.parametrize(
        'secret, line',
        [
            ('RANDOM_STRING', 'id: RANDOM_STRING'),
            ('RANDOM_STRING', 'id=RANDOM_STRING'),
            ('RANDOM_STRING', 'id = RANDOM_STRING'),
            ('RANDOM_STRING', 'myid: RANDOM_STRING'),
            ('RANDOM_STRING', 'myid=RANDOM_STRING'),
            ('RANDOM_STRING', 'myid = RANDOM_STRING'),
        ],
    )
    def test_success(self, secret, line):
        assert filters.heuristic.is_likely_id_string(secret, line)

    @pytest.mark.parametrize(
        'secret, line',
        [
            # the word hidden has the word id in it, but lets
            # not mark that as an id string
            ('RANDOM_STRING', 'hidden_secret: RANDOM_STRING'),
            ('RANDOM_STRING', 'hidden_secret=RANDOM_STRING'),
            ('RANDOM_STRING', 'hidden_secret = RANDOM_STRING'),

            # fail silently if the secret isn't even on the line
            ('SOME_RANDOM_STRING', 'id: SOME_OTHER_RANDOM_STRING'),
        ],
    )
    def test_failure(self, secret, line):
        assert not filters.heuristic.is_likely_id_string(secret, line)


@pytest.mark.parametrize(
    'line, result',
    (
        ('secret = {hunter2}', False),
        ('secret = <hunter2>', False),
        ('secret = hunter2', True),
        ('secret= ${hunter2}', False),
    ),
)
def test_is_templated_secret(line, result):
    with transient_settings({
        'plugins_used': [{
            'name': 'KeywordDetector',
        }],
        'filters_used': [{
            'path': 'detect_secrets.filters.heuristic.is_templated_secret',
        }],
    }):
        assert bool(list(scan_line(line))) is result


def test_is_prefixed_with_dollar_sign():
    assert filters.heuristic.is_prefixed_with_dollar_sign('$secret')
    assert not filters.heuristic.is_prefixed_with_dollar_sign('secret')


@pytest.mark.parametrize(
    'line, result',
    (
        ('secret = get_secret_key()', True),
        ('secret = request.headers["apikey"]', True),
        ('secret = hunter2', False),
    ),
)
def test_is_indirect_reference(line, result):
    assert filters.heuristic.is_indirect_reference(line) is result


def test_is_lock_file():
    # Basic test
    assert filters.heuristic.is_lock_file('composer.lock')

    # file path
    assert filters.heuristic.is_lock_file('path/yarn.lock')

    # assert non-regex
    assert not filters.heuristic.is_lock_file('Gemfilealock')


@pytest.mark.parametrize(
<<<<<<< HEAD
    'secret, result',
    (
        ('*****', True),
        ('a&b23?!', False),
    ),
)
def test_is_not_alphanumeric_string(secret, result):
    assert filters.heuristic.is_not_alphanumeric_string(secret) is result
=======
    'filename, result',
    (
        ('{sep}path{sep}swagger-ui.html', True),
        ('{sep}path{sep}swagger{sep}config.yml', True),
        ('{sep}path{sep}non{sep}swager{sep}files', False),
    ),
)
def test_is_swagger_file(filename, result):
    assert filters.heuristic.is_swagger_file(filename.format(sep=os.path.sep)) is result
>>>>>>> c86ca850
<|MERGE_RESOLUTION|>--- conflicted
+++ resolved
@@ -135,7 +135,6 @@
 
 
 @pytest.mark.parametrize(
-<<<<<<< HEAD
     'secret, result',
     (
         ('*****', True),
@@ -144,7 +143,9 @@
 )
 def test_is_not_alphanumeric_string(secret, result):
     assert filters.heuristic.is_not_alphanumeric_string(secret) is result
-=======
+
+
+@pytest.mark.parametrize(
     'filename, result',
     (
         ('{sep}path{sep}swagger-ui.html', True),
@@ -153,5 +154,4 @@
     ),
 )
 def test_is_swagger_file(filename, result):
-    assert filters.heuristic.is_swagger_file(filename.format(sep=os.path.sep)) is result
->>>>>>> c86ca850
+    assert filters.heuristic.is_swagger_file(filename.format(sep=os.path.sep)) is result